<?php

namespace Laravel\Installer\Console;

use Illuminate\Filesystem\Filesystem;
use Illuminate\Support\Composer;
use Illuminate\Support\ProcessUtils;
use Illuminate\Support\Str;
use Laravel\Installer\Console\Enums\NodePackageManager;
use RecursiveDirectoryIterator;
use RecursiveIteratorIterator;
use RuntimeException;
use Symfony\Component\Console\Command\Command;
use Symfony\Component\Console\Input\InputArgument;
use Symfony\Component\Console\Input\InputInterface;
use Symfony\Component\Console\Input\InputOption;
use Symfony\Component\Console\Output\OutputInterface;
use Symfony\Component\Process\ExecutableFinder;
use Symfony\Component\Process\PhpExecutableFinder;
use Symfony\Component\Process\Process;
use Throwable;

use function Illuminate\Filesystem\join_paths;
use function Laravel\Prompts\confirm;
use function Laravel\Prompts\select;
use function Laravel\Prompts\text;

class NewCommand extends Command
{
    use Concerns\ConfiguresPrompts;
    use Concerns\InteractsWithHerdOrValet;

    const DATABASE_DRIVERS = ['mysql', 'mariadb', 'pgsql', 'sqlite', 'sqlsrv'];

    /**
     * The Composer instance.
     *
     * @var \Illuminate\Support\Composer
     */
    protected $composer;

    /**
     * Configure the command options.
     *
     * @return void
     */
    protected function configure()
    {
        $this
            ->setName('new')
            ->setDescription('Create a new Laravel application')
            ->addArgument('name', InputArgument::REQUIRED)
            ->addOption('dev', null, InputOption::VALUE_NONE, 'Install the latest "development" release')
            ->addOption('git', null, InputOption::VALUE_NONE, 'Initialize a Git repository')
            ->addOption('branch', null, InputOption::VALUE_REQUIRED, 'The branch that should be created for a new repository', $this->defaultBranch())
            ->addOption('github', null, InputOption::VALUE_OPTIONAL, 'Create a new repository on GitHub', false)
            ->addOption('organization', null, InputOption::VALUE_REQUIRED, 'The GitHub organization to create the new repository for')
            ->addOption('database', null, InputOption::VALUE_REQUIRED, 'The database driver your application will use. Possible values are: '.implode(', ', self::DATABASE_DRIVERS))
            ->addOption('react', null, InputOption::VALUE_NONE, 'Install the React Starter Kit')
            ->addOption('vue', null, InputOption::VALUE_NONE, 'Install the Vue Starter Kit')
            ->addOption('livewire', null, InputOption::VALUE_NONE, 'Install the Livewire Starter Kit')
            ->addOption('livewire-class-components', null, InputOption::VALUE_NONE, 'Generate stand-alone Livewire class components')
            ->addOption('workos', null, InputOption::VALUE_NONE, 'Use WorkOS for authentication')
            ->addOption('no-authentication', null, InputOption::VALUE_NONE, 'Do not generate authentication scaffolding')
            ->addOption('pest', null, InputOption::VALUE_NONE, 'Install the Pest testing framework')
            ->addOption('phpunit', null, InputOption::VALUE_NONE, 'Install the PHPUnit testing framework')
            ->addOption('npm', null, InputOption::VALUE_NONE, 'Install and build NPM dependencies')
            ->addOption('pnpm', null, InputOption::VALUE_NONE, 'Install and build NPM dependencies via PNPM')
            ->addOption('bun', null, InputOption::VALUE_NONE, 'Install and build NPM dependencies via Bun')
            ->addOption('yarn', null, InputOption::VALUE_NONE, 'Install and build NPM dependencies via Yarn')
            ->addOption('using', null, InputOption::VALUE_OPTIONAL, 'Install a custom starter kit from a community maintained package')
            ->addOption('force', 'f', InputOption::VALUE_NONE, 'Forces install even if the directory already exists');
    }

    /**
     * Interact with the user before validating the input.
     *
     * @param  \Symfony\Component\Console\Input\InputInterface  $input
     * @param  \Symfony\Component\Console\Output\OutputInterface  $output
     * @return void
     */
    protected function interact(InputInterface $input, OutputInterface $output)
    {
        parent::interact($input, $output);

        $this->configurePrompts($input, $output);

        $output->write(PHP_EOL.'  <fg=red> _                               _
  | |                             | |
  | |     __ _ _ __ __ ___   _____| |
  | |    / _` |  __/ _` \ \ / / _ \ |
  | |___| (_| | | | (_| |\ V /  __/ |
  |______\__,_|_|  \__,_| \_/ \___|_|</>'.PHP_EOL.PHP_EOL);

        $this->ensureExtensionsAreAvailable($input, $output);

        $this->checkForUpdate($input, $output);

        if (! $input->getArgument('name')) {
            $input->setArgument('name', text(
                label: 'What is the name of your project?',
                placeholder: 'E.g. example-app',
                required: 'The project name is required.',
                validate: function ($value) use ($input) {
                    if (preg_match('/[^\pL\pN\-_.]/', $value) !== 0) {
                        return 'The name may only contain letters, numbers, dashes, underscores, and periods.';
                    }

                    if ($input->getOption('force') !== true) {
                        try {
                            $this->verifyApplicationDoesntExist($this->getInstallationDirectory($value));
                        } catch (RuntimeException $e) {
                            return 'Application already exists.';
                        }
                    }
                },
            ));
        }

        if ($input->getOption('force') !== true) {
            $this->verifyApplicationDoesntExist(
                $this->getInstallationDirectory($input->getArgument('name'))
            );
        }

        if (! $this->usingStarterKit($input)) {
            match (select(
                label: 'Which starter kit would you like to install?',
                options: [
                    'none' => 'None',
                    'react' => 'React',
                    'vue' => 'Vue',
                    'livewire' => 'Livewire',
                ],
                default: 'none',
            )) {
                'react' => $input->setOption('react', true),
                'vue' => $input->setOption('vue', true),
                'livewire' => $input->setOption('livewire', true),
                default => null,
            };

            if ($this->usingLaravelStarterKit($input)) {
                match (select(
                    label: 'Which authentication provider do you prefer?',
                    options: [
                        'laravel' => "Laravel's built-in authentication",
                        'workos' => 'WorkOS (Requires WorkOS account)',
                        'none' => 'No authentication scaffolding',
                    ],
                    default: 'laravel',
                )) {
                    'laravel' => $input->setOption('workos', false),
                    'workos' => $input->setOption('workos', true),
                    'none' => $input->setOption('no-authentication', true),
                    default => null,
                };
            }

            if ($input->getOption('livewire') &&
                ! $input->getOption('workos') &&
                ! $input->getOption('no-authentication')) {
                $input->setOption('livewire-class-components', ! confirm(
                    label: 'Would you like to use Laravel Volt?',
                    default: true,
                ));
            }
        }

        if (! $input->getOption('phpunit') && ! $input->getOption('pest')) {
            $input->setOption('pest', select(
                label: 'Which testing framework do you prefer?',
                options: ['Pest', 'PHPUnit'],
                default: 'Pest',
            ) === 'Pest');
        }
    }

    /**
     * Ensure that the required PHP extensions are installed.
     *
     * @param  \Symfony\Component\Console\Input\InputInterface  $input
     * @param  \Symfony\Component\Console\Output\OutputInterface  $output
     * @return void
     *
     * @throws \RuntimeException
     */
    protected function ensureExtensionsAreAvailable(InputInterface $input, OutputInterface $output): void
    {
        $availableExtensions = get_loaded_extensions();

        $missingExtensions = collect([
            'ctype',
            'filter',
            'hash',
            'mbstring',
            'openssl',
            'session',
            'tokenizer',
        ])->reject(fn ($extension) => in_array($extension, $availableExtensions));

        if ($missingExtensions->isEmpty()) {
            return;
        }

        throw new \RuntimeException(
            sprintf('The following PHP extensions are required but are not installed: %s', $missingExtensions->join(', ', ', and '))
        );
    }

    /**
     * Check for newer version of the installer package.
     *
     * @param  \Symfony\Component\Console\Input\InputInterface  $input
     * @param  \Symfony\Component\Console\Output\OutputInterface  $output
     * @return void
     */
    protected function checkForUpdate(InputInterface $input, OutputInterface $output)
    {
        $package = 'laravel/installer';
        $version = $this->getApplication()->getVersion();
        $versionData = $this->getLatestVersionData($package);

        if ($versionData === false) {
            return;
        }

        $data = json_decode($versionData, true);
        $latestVersion = ltrim($data['packages'][$package][0]['version'], 'v');

        if (version_compare($version, $latestVersion) !== -1) {
            return;
        }

        $output->writeln("  <bg=yellow;fg=black> WARN </> A new version of the Laravel installer is available. You have version {$version} installed, the latest version is {$latestVersion}.");

        $laravelInstallerPath = (new ExecutableFinder())->find('laravel') ?? '';
        $isHerd = str_contains($laravelInstallerPath, DIRECTORY_SEPARATOR.'Herd'.DIRECTORY_SEPARATOR);
        // Intalled via php.new
        $isHerdLite = str_contains($laravelInstallerPath, DIRECTORY_SEPARATOR.'herd-lite'.DIRECTORY_SEPARATOR);

        if ($isHerd) {
            $this->confirmUpdateAndContinue(
                'To update, open <options=bold>Herd</> > <options=bold>Settings</> > <options=bold>PHP</> > <options=bold>Laravel Installer</> '
                    .'and click the <options=bold>"Update"</> button.',
                $input,
                $output
            );

            return;
        }

        if ($isHerdLite) {
            $message = match (PHP_OS_FAMILY) {
                'Windows' => 'Set-ExecutionPolicy Bypass -Scope Process -Force; '
                    .'[System.Net.ServicePointManager]::SecurityProtocol = [System.Net.ServicePointManager]::SecurityProtocol -bor 3072; '
                    ."iex ((New-Object System.Net.WebClient).DownloadString('https://php.new/install/windows'))",
                'Darwin' => '/bin/bash -c "$(curl -fsSL https://php.new/install/mac)"',
                default => '/bin/bash -c "$(curl -fsSL https://php.new/install/linux)"',
            };

            $output->writeln('');
            $output->writeln('  To update, run the following command in your terminal:');

            $this->confirmUpdateAndContinue($message, $input, $output);

            return;
        }

        if (confirm(label: 'Would you like to update now?')) {
            $this->runCommands(['composer global update laravel/installer'], $input, $output);
            $this->proxyLaravelNew($input, $output);
        }
    }

    /**
     * Allow the user to update the Laravel Installer and continue.
     *
     * @param  string  $message
     * @param  \Symfony\Component\Console\Input\InputInterface  $input
     * @param  \Symfony\Component\Console\Output\OutputInterface  $output
     * @return void
     */
    protected function confirmUpdateAndContinue(string $message, InputInterface $input, OutputInterface $output): void
    {
        $output->writeln('');
        $output->writeln("  {$message}");

        $updated = confirm(
            label: 'Would you like to update now?',
            yes: 'I have updated',
            no: 'Not now',
        );

        if (! $updated) {
            return;
        }

        $this->proxyLaravelNew($input, $output);
    }

    /**
     * Proxy the command to the globally installed Laravel Installer.
     *
     * @param  \Symfony\Component\Console\Input\InputInterface  $input
     * @param  \Symfony\Component\Console\Output\OutputInterface  $output
     * @return void
     */
    protected function proxyLaravelNew(InputInterface $input, OutputInterface $output): void
    {
        $output->writeln('');
        $this->runCommands(['laravel '.$input], $input, $output, workingPath: getcwd());
        exit;
    }

    /**
     * Get the latest version of the installer package from Packagist.
     *
     * @param  string  $package
     * @return string|false
     */
    protected function getLatestVersionData(string $package): string|false
    {
        $packagePrefix = str_replace('/', '-', $package);
        $cachedPath = join_paths(sys_get_temp_dir(), $packagePrefix.'-version-check.json');
        $lastModifiedPath = join_paths(sys_get_temp_dir(), $packagePrefix.'-last-modified');

        $cacheExists = file_exists($cachedPath);
        $lastModifiedExists = file_exists($lastModifiedPath);

        $cacheLastWrittenAt = $cacheExists ? filemtime($cachedPath) : 0;
        $lastModifiedResponse = $lastModifiedExists ? file_get_contents($lastModifiedPath) : null;

        if ($cacheLastWrittenAt > time() - 86400) {
            // Cache is less than 24 hours old, use it
            return file_get_contents($cachedPath);
        }

        $curl = curl_init();

        $headers = ['User-Agent: Laravel Installer'];

        if ($lastModifiedResponse) {
            $headers[] = "If-Modified-Since: {$lastModifiedResponse}";
        }

        curl_setopt_array($curl, [
            CURLOPT_URL => "https://repo.packagist.org/p2/{$package}.json",
            CURLOPT_RETURNTRANSFER => true,
            CURLOPT_HEADER => true,
            CURLOPT_HTTPHEADER => $headers,
            CURLOPT_TIMEOUT => 3,
            CURLOPT_FOLLOWLOCATION => true,
            CURLOPT_SSL_VERIFYPEER => true,
        ]);

        try {
            $response = curl_exec($curl);
            $httpCode = curl_getinfo($curl, CURLINFO_HTTP_CODE);
            $headerSize = curl_getinfo($curl, CURLINFO_HEADER_SIZE);
            $error = curl_error($curl);
            curl_close($curl);
        } catch (Throwable $e) {
            return false;
        }

        if ($error) {
            return false;
        }

        $responseHeaders = substr($response, 0, $headerSize);
        $result = substr($response, $headerSize);

        $lastModifiedFromResponse = null;

        if (preg_match('/^Last-Modified:\s*(.+)$/mi', $responseHeaders, $matches)) {
            $lastModifiedFromResponse = trim($matches[1]);
        }

        file_put_contents($lastModifiedPath, $lastModifiedFromResponse);

        if ($httpCode === 304 && $cacheExists) {
            touch($cachedPath);

            return file_get_contents($cachedPath);
        }

        if ($httpCode === 200 && $result !== false) {
            file_put_contents($cachedPath, $result);

            return $result;
        }

        return ($cacheExists) ? file_get_contents($cachedPath) : false;
    }

    /**
     * Execute the command.
     *
     * @param  \Symfony\Component\Console\Input\InputInterface  $input
     * @param  \Symfony\Component\Console\Output\OutputInterface  $output
     * @return int
     */
    protected function execute(InputInterface $input, OutputInterface $output): int
    {
        $this->validateDatabaseOption($input);

        $name = rtrim($input->getArgument('name'), '/\\');

        $directory = $this->getInstallationDirectory($name);

        $this->composer = new Composer(new Filesystem(), $directory);

        $version = $this->getVersion($input);

        if (! $input->getOption('force')) {
            $this->verifyApplicationDoesntExist($directory);
        }

        if ($input->getOption('force') && $directory === '.') {
            throw new RuntimeException('Cannot use --force option when using current directory for installation!');
        }

        $composer = $this->findComposer();
        $phpBinary = $this->phpBinary();

        $createProjectCommand = $composer." create-project laravel/laravel \"$directory\" $version --remove-vcs --prefer-dist --no-scripts";

        $starterKit = $this->getStarterKit($input);

        if ($starterKit) {
            $createProjectCommand = $composer." create-project {$starterKit} \"{$directory}\" --stability=dev";

            if ($this->usingLaravelStarterKit($input) && $input->getOption('livewire-class-components')) {
                $createProjectCommand = str_replace(" {$starterKit} ", " {$starterKit}:dev-components ", $createProjectCommand);
            }

            if ($this->usingLaravelStarterKit($input) && $input->getOption('workos')) {
                $createProjectCommand = str_replace(" {$starterKit} ", " {$starterKit}:dev-workos ", $createProjectCommand);
            }

            if (! $this->usingLaravelStarterKit($input) && str_contains($starterKit, '://')) {
                $createProjectCommand = 'npx tiged@latest '.$starterKit.' "'.$directory.'" && cd "'.$directory.'" && composer install';
            }
        }

        $commands = [
            $createProjectCommand,
            $composer." run post-root-package-install -d \"$directory\"",
            $phpBinary." \"$directory/artisan\" key:generate --ansi",
        ];

        if ($directory != '.' && $input->getOption('force')) {
            if (PHP_OS_FAMILY == 'Windows') {
                array_unshift($commands, "(if exist \"$directory\" rd /s /q \"$directory\")");
            } else {
                array_unshift($commands, "rm -rf \"$directory\"");
            }
        }

        if (PHP_OS_FAMILY != 'Windows') {
            $commands[] = "chmod 755 \"$directory/artisan\"";
        }

        if (($process = $this->runCommands($commands, $input, $output))->isSuccessful()) {
            if ($name !== '.') {
                $this->replaceInFile(
                    'APP_URL=http://localhost',
                    'APP_URL='.$this->generateAppUrl($name, $directory),
                    $directory.'/.env'
                );

                [$database, $migrate] = $this->promptForDatabaseOptions($directory, $input);

                $this->configureDefaultDatabaseConnection($directory, $database, $name);

                if ($migrate) {
                    if ($database === 'sqlite') {
                        touch($directory.'/database/database.sqlite');
                    }

                    $commands = [
                        trim(sprintf(
                            $this->phpBinary().' artisan migrate %s',
                            ! $input->isInteractive() ? '--no-interaction' : '',
                        )),
                    ];

                    $this->runCommands($commands, $input, $output, workingPath: $directory);
                }
            }

            if ($input->getOption('git') || $input->getOption('github') !== false) {
                $this->createRepository($directory, $input, $output);
            }

            if ($input->getOption('pest')) {
                $this->installPest($directory, $input, $output);
            }

            if ($input->getOption('github') !== false) {
                $this->pushToGitHub($name, $directory, $input, $output);
                $output->writeln('');
            }

            [$packageManager, $runPackageManager] = $this->determinePackageManager($directory, $input);

            $this->configureComposerScripts($packageManager);

            if ($input->getOption('pest')) {
                $output->writeln('');
            }

<<<<<<< HEAD
            $packageInstall = 'npm install';
            $packageBuild = 'npm run build';

            if (file_exists($directory.'/pnpm-lock.yaml')) {
                $packageInstall = 'pnpm install';
                $packageBuild = 'pnpm run build';
            }

            if (file_exists($directory.'/yarn.lock')) {
                $packageInstall = 'yarn install';
                $packageBuild = 'yarn run build';
            }

            if (file_exists($directory.'/bun.lock')) {
                $packageInstall = 'bun install';
                $packageBuild = 'bun run build';
            }

            $runNpm = $input->getOption('npm');

            if (! $input->getOption('npm') && $input->isInteractive()) {
                $runNpm = confirm(
                    label: 'Would you like to run <options=bold>{$packageInstall}</> and <options=bold>{$packageBuild}</>?'
                );
=======
            if (! $runPackageManager && $input->isInteractive()) {
                $runPackageManager = confirm(
                    label: 'Would you like to run <options=bold>'.$packageManager->installCommand().'</> and <options=bold>'.$packageManager->buildCommand().'</>?'
                );
            }

            foreach (NodePackageManager::allLockFiles() as $lockFile) {
                if (! in_array($lockFile, $packageManager->lockFiles()) && file_exists($directory.'/'.$lockFile)) {
                    (new Filesystem())->delete($directory.'/'.$lockFile);
                }
>>>>>>> 7094e658
            }

            if ($runPackageManager) {
                $this->runCommands([$packageManager->installCommand(), $packageManager->buildCommand()], $input, $output, workingPath: $directory);
            }

            $output->writeln("  <bg=blue;fg=white> INFO </> Application ready in <options=bold>[{$name}]</>. You can start your local development using:".PHP_EOL);
            $output->writeln('<fg=gray>➜</> <options=bold>cd '.$name.'</>');

<<<<<<< HEAD
            if (! $runNpm) {
                $output->writeln('<fg=gray>➜</> <options=bold>{$packageInstall} && {$packageBuild}</>');
=======
            if (! $runPackageManager) {
                $output->writeln('<fg=gray>➜</> <options=bold>'.$packageManager->installCommand().' && '.$packageManager->buildCommand().'</>');
>>>>>>> 7094e658
            }

            if ($this->isParkedOnHerdOrValet($directory)) {
                $url = $this->generateAppUrl($name, $directory);
                $output->writeln('<fg=gray>➜</> Open: <options=bold;href='.$url.'>'.$url.'</>');
            } else {
                $output->writeln('<fg=gray>➜</> <options=bold>composer run dev</>');
            }

            $output->writeln('');
            $output->writeln('  New to Laravel? Check out our <href=https://laravel.com/docs/installation#next-steps>documentation</>. <options=bold>Build something amazing!</>');
            $output->writeln('');
        }

        return $process->getExitCode();
    }

    /**
     * Determine the Node package manager to use.
     *
     * @param  string  $directory
     * @param  \Symfony\Component\Console\Input\InputInterface  $input
     * @return array{NodePackageManager, bool}
     */
    protected function determinePackageManager(string $directory, InputInterface $input): array
    {
        // If they passed a specific flag, respect the user's choice...
        if ($input->getOption('pnpm')) {
            return [NodePackageManager::PNPM, true];
        }

        if ($input->getOption('bun')) {
            return [NodePackageManager::BUN, true];
        }

        if ($input->getOption('yarn')) {
            return [NodePackageManager::YARN, true];
        }

        if ($input->getOption('npm')) {
            return [NodePackageManager::NPM, true];
        }

        // Check for an existing lock file to determine the package manager...
        foreach (NodePackageManager::cases() as $packageManager) {
            if ($packageManager === NodePackageManager::NPM) {
                continue;
            }

            foreach ($packageManager->lockFiles() as $lockFile) {
                if (file_exists($directory.'/'.$lockFile)) {
                    return [$packageManager, false];
                }
            }
        }

        return [NodePackageManager::NPM, false];
    }

    /**
     * Return the local machine's default Git branch if set or default to `main`.
     *
     * @return string
     */
    protected function defaultBranch()
    {
        $process = new Process(['git', 'config', '--global', 'init.defaultBranch']);

        $process->run();

        $output = trim($process->getOutput());

        return $process->isSuccessful() && $output ? $output : 'main';
    }

    /**
     * Configure the default database connection.
     *
     * @param  string  $directory
     * @param  string  $database
     * @param  string  $name
     * @return void
     */
    protected function configureDefaultDatabaseConnection(string $directory, string $database, string $name)
    {
        $this->pregReplaceInFile(
            '/DB_CONNECTION=.*/',
            'DB_CONNECTION='.$database,
            $directory.'/.env'
        );

        $this->pregReplaceInFile(
            '/DB_CONNECTION=.*/',
            'DB_CONNECTION='.$database,
            $directory.'/.env.example'
        );

        if ($database === 'sqlite') {
            $environment = file_get_contents($directory.'/.env');

            // If database options aren't commented, comment them for SQLite...
            if (! str_contains($environment, '# DB_HOST=127.0.0.1')) {
                $this->commentDatabaseConfigurationForSqlite($directory);

                return;
            }

            return;
        }

        // Any commented database configuration options should be uncommented when not on SQLite...
        $this->uncommentDatabaseConfiguration($directory);

        $defaultPorts = [
            'pgsql' => '5432',
            'sqlsrv' => '1433',
        ];

        if (isset($defaultPorts[$database])) {
            $this->replaceInFile(
                'DB_PORT=3306',
                'DB_PORT='.$defaultPorts[$database],
                $directory.'/.env'
            );

            $this->replaceInFile(
                'DB_PORT=3306',
                'DB_PORT='.$defaultPorts[$database],
                $directory.'/.env.example'
            );
        }

        $this->replaceInFile(
            'DB_DATABASE=laravel',
            'DB_DATABASE='.str_replace('-', '_', strtolower($name)),
            $directory.'/.env'
        );

        $this->replaceInFile(
            'DB_DATABASE=laravel',
            'DB_DATABASE='.str_replace('-', '_', strtolower($name)),
            $directory.'/.env.example'
        );
    }

    /**
     * Determine if the application is using Laravel 11 or newer.
     *
     * @param  string  $directory
     * @return bool
     */
    public function usingLaravelVersionOrNewer(int $usingVersion, string $directory): bool
    {
        $version = json_decode(file_get_contents($directory.'/composer.json'), true)['require']['laravel/framework'];
        $version = str_replace('^', '', $version);
        $version = explode('.', $version)[0];

        return $version >= $usingVersion;
    }

    /**
     * Comment the irrelevant database configuration entries for SQLite applications.
     *
     * @param  string  $directory
     * @return void
     */
    protected function commentDatabaseConfigurationForSqlite(string $directory): void
    {
        $defaults = [
            'DB_HOST=127.0.0.1',
            'DB_PORT=3306',
            'DB_DATABASE=laravel',
            'DB_USERNAME=root',
            'DB_PASSWORD=',
        ];

        $this->replaceInFile(
            $defaults,
            collect($defaults)->map(fn ($default) => "# {$default}")->all(),
            $directory.'/.env'
        );

        $this->replaceInFile(
            $defaults,
            collect($defaults)->map(fn ($default) => "# {$default}")->all(),
            $directory.'/.env.example'
        );
    }

    /**
     * Uncomment the relevant database configuration entries for non SQLite applications.
     *
     * @param  string  $directory
     * @return void
     */
    protected function uncommentDatabaseConfiguration(string $directory)
    {
        $defaults = [
            '# DB_HOST=127.0.0.1',
            '# DB_PORT=3306',
            '# DB_DATABASE=laravel',
            '# DB_USERNAME=root',
            '# DB_PASSWORD=',
        ];

        $this->replaceInFile(
            $defaults,
            collect($defaults)->map(fn ($default) => substr($default, 2))->all(),
            $directory.'/.env'
        );

        $this->replaceInFile(
            $defaults,
            collect($defaults)->map(fn ($default) => substr($default, 2))->all(),
            $directory.'/.env.example'
        );
    }

    /**
     * Determine the default database connection.
     *
     * @param  string  $directory
     * @param  \Symfony\Component\Console\Input\InputInterface  $input
     * @return array
     */
    protected function promptForDatabaseOptions(string $directory, InputInterface $input)
    {
        $defaultDatabase = collect(
            $databaseOptions = $this->databaseOptions()
        )->keys()->first();

        if (! $input->getOption('database') && $this->usingStarterKit($input)) {
            // Starter kits will already be migrated in post composer create-project command...
            $migrate = false;

            $input->setOption('database', 'sqlite');
        }

        if (! $input->getOption('database') && $input->isInteractive()) {
            $input->setOption('database', select(
                label: 'Which database will your application use?',
                options: $databaseOptions,
                default: $defaultDatabase,
            ));

            if ($input->getOption('database') !== 'sqlite') {
                $migrate = confirm(
                    label: 'Default database updated. Would you like to run the default database migrations?'
                );
            } else {
                $migrate = true;
            }
        }

        return [$input->getOption('database') ?? $defaultDatabase, $migrate ?? $input->hasOption('database')];
    }

    /**
     * Get the available database options.
     *
     * @return array
     */
    protected function databaseOptions(): array
    {
        return collect([
            'sqlite' => ['SQLite', extension_loaded('pdo_sqlite')],
            'mysql' => ['MySQL', extension_loaded('pdo_mysql')],
            'mariadb' => ['MariaDB', extension_loaded('pdo_mysql')],
            'pgsql' => ['PostgreSQL', extension_loaded('pdo_pgsql')],
            'sqlsrv' => ['SQL Server', extension_loaded('pdo_sqlsrv')],
        ])
            ->sortBy(fn ($database) => $database[1] ? 0 : 1)
            ->map(fn ($database) => $database[0].($database[1] ? '' : ' (Missing PDO extension)'))
            ->all();
    }

    /**
     * Validate the database driver input.
     *
     * @param  \Symfony\Components\Console\Input\InputInterface  $input
     */
    protected function validateDatabaseOption(InputInterface $input)
    {
        if ($input->getOption('database') && ! in_array($input->getOption('database'), self::DATABASE_DRIVERS)) {
            throw new \InvalidArgumentException("Invalid database driver [{$input->getOption('database')}]. Possible values are: ".implode(', ', self::DATABASE_DRIVERS).'.');
        }
    }

    /**
     * Install Pest into the application.
     *
     * @param  \Symfony\Component\Console\Input\InputInterface  $input
     * @param  \Symfony\Component\Console\Output\OutputInterface  $output
     * @return void
     */
    protected function installPest(string $directory, InputInterface $input, OutputInterface $output)
    {
        $composerBinary = $this->findComposer();

        $commands = [
            $composerBinary.' remove phpunit/phpunit --dev --no-update',
            $composerBinary.' require pestphp/pest pestphp/pest-plugin-laravel --no-update --dev',
            $composerBinary.' update',
            $this->phpBinary().' ./vendor/bin/pest --init',
        ];

        $commands[] = $composerBinary.' require pestphp/pest-plugin-drift --dev';
        $commands[] = $this->phpBinary().' ./vendor/bin/pest --drift';
        $commands[] = $composerBinary.' remove pestphp/pest-plugin-drift --dev';

        $this->runCommands($commands, $input, $output, workingPath: $directory, env: [
            'PEST_NO_SUPPORT' => 'true',
        ]);

        if ($this->usingStarterKit($input)) {
            $this->replaceInFile(
                './vendor/bin/phpunit',
                './vendor/bin/pest',
                $directory.'/.github/workflows/tests.yml',
            );

            $contents = file_get_contents("$directory/tests/Pest.php");

            $contents = str_replace(
                " // ->use(Illuminate\Foundation\Testing\RefreshDatabase::class)",
                "    ->use(Illuminate\Foundation\Testing\RefreshDatabase::class)",
                $contents,
            );

            file_put_contents("$directory/tests/Pest.php", $contents);

            $directoryIterator = new RecursiveIteratorIterator(new RecursiveDirectoryIterator("$directory/tests"));

            foreach ($directoryIterator as $testFile) {
                if ($testFile->isDir()) {
                    continue;
                }

                $contents = file_get_contents($testFile);

                file_put_contents(
                    $testFile,
                    str_replace("\n\nuses(\Illuminate\Foundation\Testing\RefreshDatabase::class);", '', $contents),
                );
            }
        }

        $this->commitChanges('Install Pest', $directory, $input, $output);
    }

    /**
     * Create a Git repository and commit the base Laravel skeleton.
     *
     * @param  string  $directory
     * @param  \Symfony\Component\Console\Input\InputInterface  $input
     * @param  \Symfony\Component\Console\Output\OutputInterface  $output
     * @return void
     */
    protected function createRepository(string $directory, InputInterface $input, OutputInterface $output)
    {
        $branch = $input->getOption('branch') ?: $this->defaultBranch();

        $commands = [
            'git init -q',
            'git add .',
            'git commit -q -m "Set up a fresh Laravel app"',
            "git branch -M {$branch}",
        ];

        $this->runCommands($commands, $input, $output, workingPath: $directory);
    }

    /**
     * Commit any changes in the current working directory.
     *
     * @param  string  $message
     * @param  string  $directory
     * @param  \Symfony\Component\Console\Input\InputInterface  $input
     * @param  \Symfony\Component\Console\Output\OutputInterface  $output
     * @return void
     */
    protected function commitChanges(string $message, string $directory, InputInterface $input, OutputInterface $output)
    {
        if (! $input->getOption('git') && $input->getOption('github') === false) {
            return;
        }

        $commands = [
            'git add .',
            "git commit -q -m \"$message\"",
        ];

        $this->runCommands($commands, $input, $output, workingPath: $directory);
    }

    /**
     * Create a GitHub repository and push the git log to it.
     *
     * @param  string  $name
     * @param  string  $directory
     * @param  \Symfony\Component\Console\Input\InputInterface  $input
     * @param  \Symfony\Component\Console\Output\OutputInterface  $output
     * @return void
     */
    protected function pushToGitHub(string $name, string $directory, InputInterface $input, OutputInterface $output)
    {
        $process = new Process(['gh', 'auth', 'status']);
        $process->run();

        if (! $process->isSuccessful()) {
            $output->writeln('  <bg=yellow;fg=black> WARN </> Make sure the "gh" CLI tool is installed and that you\'re authenticated to GitHub. Skipping...'.PHP_EOL);

            return;
        }

        $name = $input->getOption('organization') ? $input->getOption('organization')."/$name" : $name;
        $flags = $input->getOption('github') ?: '--private';

        $commands = [
            "gh repo create {$name} --source=. --push {$flags}",
        ];

        $this->runCommands($commands, $input, $output, workingPath: $directory, env: ['GIT_TERMINAL_PROMPT' => 0]);
    }

    /**
     * Configure the Composer scripts for the selected package manager.
     *
     * @param  NodePackageManager  $packageManager
     * @return void
     */
    protected function configureComposerScripts(NodePackageManager $packageManager): void
    {
        $this->composer->modify(function (array $content) use ($packageManager) {
            if (windows_os()) {
                $content['scripts']['dev'] = [
                    'Composer\\Config::disableProcessTimeout',
                    "npx concurrently -c \"#93c5fd,#c4b5fd,#fdba74\" \"php artisan serve\" \"php artisan queue:listen --tries=1\" \"npm run dev\" --names='server,queue,vite'",
                ];
            }

            foreach (['dev', 'dev:ssr', 'setup'] as $scriptKey) {
                if (array_key_exists($scriptKey, $content['scripts'])) {
                    $content['scripts'][$scriptKey] = str_replace(
                        ['npm', 'npx', 'ppnpm'],
                        [$packageManager->value, $packageManager->runLocalOrRemoteCommand(), 'pnpm'],
                        $content['scripts'][$scriptKey],
                    );
                }
            }

            return $content;
        });
    }

    /**
     * Verify that the application does not already exist.
     *
     * @param  string  $directory
     * @return void
     */
    protected function verifyApplicationDoesntExist($directory)
    {
        if ((is_dir($directory) || is_file($directory)) && $directory != getcwd()) {
            throw new RuntimeException('Application already exists!');
        }
    }

    /**
     * Generate a valid APP_URL for the given application name.
     *
     * @param  string  $name
     * @param  string  $directory
     * @return string
     */
    protected function generateAppUrl($name, $directory)
    {
        if (! $this->isParkedOnHerdOrValet($directory)) {
            return 'http://localhost:8000';
        }

        $hostname = mb_strtolower($name).'.'.$this->getTld();

        return $this->canResolveHostname($hostname) ? 'http://'.$hostname : 'http://localhost';
    }

    /**
     * Get the starter kit repository, if any.
     *
     * @param  \Symfony\Component\Console\Input\InputInterface  $input
     * @return string|null
     */
    protected function getStarterKit(InputInterface $input): ?string
    {
        if ($input->getOption('no-authentication')) {
            return match (true) {
                $input->getOption('react') => 'laravel/blank-react-starter-kit',
                $input->getOption('vue') => 'laravel/blank-vue-starter-kit',
                $input->getOption('livewire') => 'laravel/blank-livewire-starter-kit',
                default => $input->getOption('using'),
            };
        }

        return match (true) {
            $input->getOption('react') => 'laravel/react-starter-kit',
            $input->getOption('vue') => 'laravel/vue-starter-kit',
            $input->getOption('livewire') => 'laravel/livewire-starter-kit',
            default => $input->getOption('using'),
        };
    }

    /**
     * Determine if a Laravel first-party starter kit has been chosen.
     *
     * @param  \Symfony\Component\Console\Input\InputInterface  $input
     * @return bool
     */
    protected function usingLaravelStarterKit(InputInterface $input): bool
    {
        return $this->usingStarterKit($input) &&
               str_starts_with($this->getStarterKit($input), 'laravel/');
    }

    /**
     * Determine if a starter kit is being used.
     *
     * @param  \Symfony\Component\Console\Input\InputInterface  $input
     * @return bool
     */
    protected function usingStarterKit(InputInterface $input)
    {
        return $input->getOption('react') || $input->getOption('vue') || $input->getOption('livewire') || $input->getOption('using');
    }

    /**
     * Get the TLD for the application.
     *
     * @return string
     */
    protected function getTld()
    {
        return $this->runOnValetOrHerd('tld') ?: 'test';
    }

    /**
     * Determine whether the given hostname is resolvable.
     *
     * @param  string  $hostname
     * @return bool
     */
    protected function canResolveHostname($hostname)
    {
        return gethostbyname($hostname.'.') !== $hostname.'.';
    }

    /**
     * Get the installation directory.
     *
     * @param  string  $name
     * @return string
     */
    protected function getInstallationDirectory(string $name)
    {
        return $name !== '.' ? getcwd().'/'.$name : '.';
    }

    /**
     * Get the version that should be downloaded.
     *
     * @param  \Symfony\Component\Console\Input\InputInterface  $input
     * @return string
     */
    protected function getVersion(InputInterface $input)
    {
        if ($input->getOption('dev')) {
            return 'dev-master';
        }

        return '';
    }

    /**
     * Get the composer command for the environment.
     *
     * @return string
     */
    protected function findComposer()
    {
        return implode(' ', $this->composer->findComposer());
    }

    /**
     * Get the path to the appropriate PHP binary.
     *
     * @return string
     */
    protected function phpBinary()
    {
        $phpBinary = function_exists('Illuminate\Support\php_binary')
            ? \Illuminate\Support\php_binary()
            : (new PhpExecutableFinder)->find(false);

        return $phpBinary !== false
            ? ProcessUtils::escapeArgument($phpBinary)
            : 'php';
    }

    /**
     * Run the given commands.
     *
     * @param  array  $commands
     * @param  \Symfony\Component\Console\Input\InputInterface  $input
     * @param  \Symfony\Component\Console\Output\OutputInterface  $output
     * @param  string|null  $workingPath
     * @param  array  $env
     * @return \Symfony\Component\Process\Process
     */
    protected function runCommands($commands, InputInterface $input, OutputInterface $output, ?string $workingPath = null, array $env = [])
    {
        if (! $output->isDecorated()) {
            $commands = array_map(function ($value) {
                if (Str::startsWith($value, ['chmod', 'rm', 'git', $this->phpBinary().' ./vendor/bin/pest'])) {
                    return $value;
                }

                return $value.' --no-ansi';
            }, $commands);
        }

        if ($input->getOption('quiet')) {
            $commands = array_map(function ($value) {
                if (Str::startsWith($value, ['chmod', 'rm', 'git', $this->phpBinary().' ./vendor/bin/pest'])) {
                    return $value;
                }

                return $value.' --quiet';
            }, $commands);
        }

        $process = Process::fromShellCommandline(implode(' && ', $commands), $workingPath, $env, null, null);

        if (Process::isTtySupported()) {
            try {
                $process->setTty(true);
            } catch (RuntimeException $e) {
                $output->writeln('  <bg=yellow;fg=black> WARN </> '.$e->getMessage().PHP_EOL);
            }
        }

        $process->run(function ($type, $line) use ($output) {
            $output->write('    '.$line);
        });

        return $process;
    }

    /**
     * Replace the given file.
     *
     * @param  string  $replace
     * @param  string  $file
     * @return void
     */
    protected function replaceFile(string $replace, string $file)
    {
        $stubs = dirname(__DIR__).'/stubs';

        file_put_contents(
            $file,
            file_get_contents("$stubs/$replace"),
        );
    }

    /**
     * Replace the given string in the given file.
     *
     * @param  string|array  $search
     * @param  string|array  $replace
     * @param  string  $file
     * @return void
     */
    protected function replaceInFile(string|array $search, string|array $replace, string $file)
    {
        file_put_contents(
            $file,
            str_replace($search, $replace, file_get_contents($file))
        );
    }

    /**
     * Replace the given string in the given file using regular expressions.
     *
     * @param  string|array  $search
     * @param  string|array  $replace
     * @param  string  $file
     * @return void
     */
    protected function pregReplaceInFile(string $pattern, string $replace, string $file)
    {
        file_put_contents(
            $file,
            preg_replace($pattern, $replace, file_get_contents($file))
        );
    }

    /**
     * Delete the given file.
     *
     * @param  string  $file
     * @return void
     */
    protected function deleteFile(string $file)
    {
        unlink($file);
    }
}<|MERGE_RESOLUTION|>--- conflicted
+++ resolved
@@ -1,50 +1,54 @@
 <?php
 
+// File: src/Console/NewCommand.php
 namespace Laravel\Installer\Console;
 
-use Illuminate\Filesystem\Filesystem;
-use Illuminate\Support\Composer;
 use Illuminate\Support\ProcessUtils;
-use Illuminate\Support\Str;
+use Laravel\Installer\Console\Concerns\ConfiguresPrompts;
+use Laravel\Installer\Console\Concerns\InteractsWithHerdOrValet;
 use Laravel\Installer\Console\Enums\NodePackageManager;
-use RecursiveDirectoryIterator;
-use RecursiveIteratorIterator;
+use Laravel\Installer\Services\DatabaseConfigurator;
+use Laravel\Installer\Services\GitService;
+use Laravel\Installer\Services\GitHubService;
+use Laravel\Installer\Services\PackageManagerDetector;
+use Laravel\Installer\Services\PestInstaller;
+use Laravel\Installer\Services\ProjectBuilder;
+use Laravel\Installer\Services\VersionChecker;
+use Laravel\Installer\ValueObjects\ProjectConfiguration;
+use Psr\Log\LoggerInterface;
 use RuntimeException;
 use Symfony\Component\Console\Command\Command;
 use Symfony\Component\Console\Input\InputArgument;
 use Symfony\Component\Console\Input\InputInterface;
 use Symfony\Component\Console\Input\InputOption;
 use Symfony\Component\Console\Output\OutputInterface;
-use Symfony\Component\Process\ExecutableFinder;
-use Symfony\Component\Process\PhpExecutableFinder;
-use Symfony\Component\Process\Process;
-use Throwable;
-
-use function Illuminate\Filesystem\join_paths;
+
 use function Laravel\Prompts\confirm;
 use function Laravel\Prompts\select;
 use function Laravel\Prompts\text;
 
 class NewCommand extends Command
 {
-    use Concerns\ConfiguresPrompts;
-    use Concerns\InteractsWithHerdOrValet;
-
-    const DATABASE_DRIVERS = ['mysql', 'mariadb', 'pgsql', 'sqlite', 'sqlsrv'];
-
-    /**
-     * The Composer instance.
-     *
-     * @var \Illuminate\Support\Composer
-     */
-    protected $composer;
-
-    /**
-     * Configure the command options.
-     *
-     * @return void
-     */
-    protected function configure()
+    use ConfiguresPrompts;
+    use InteractsWithHerdOrValet;
+
+    private const DATABASE_DRIVERS = ['mysql', 'mariadb', 'pgsql', 'sqlite', 'sqlsrv'];
+    private const CACHE_TTL_SECONDS = 86400; // 24 hours
+
+    public function __construct(
+        private readonly ProjectBuilder $projectBuilder,
+        private readonly DatabaseConfigurator $databaseConfigurator,
+        private readonly GitService $gitService,
+        private readonly GitHubService $githubService,
+        private readonly PackageManagerDetector $packageManagerDetector,
+        private readonly PestInstaller $pestInstaller,
+        private readonly VersionChecker $versionChecker,
+        private readonly LoggerInterface $logger
+    ) {
+        parent::__construct();
+    }
+
+    protected function configure(): void
     {
         $this
             ->setName('new')
@@ -52,10 +56,10 @@
             ->addArgument('name', InputArgument::REQUIRED)
             ->addOption('dev', null, InputOption::VALUE_NONE, 'Install the latest "development" release')
             ->addOption('git', null, InputOption::VALUE_NONE, 'Initialize a Git repository')
-            ->addOption('branch', null, InputOption::VALUE_REQUIRED, 'The branch that should be created for a new repository', $this->defaultBranch())
+            ->addOption('branch', null, InputOption::VALUE_REQUIRED, 'The branch that should be created for a new repository', $this->getDefaultBranch())
             ->addOption('github', null, InputOption::VALUE_OPTIONAL, 'Create a new repository on GitHub', false)
             ->addOption('organization', null, InputOption::VALUE_REQUIRED, 'The GitHub organization to create the new repository for')
-            ->addOption('database', null, InputOption::VALUE_REQUIRED, 'The database driver your application will use. Possible values are: '.implode(', ', self::DATABASE_DRIVERS))
+            ->addOption('database', null, InputOption::VALUE_REQUIRED, 'The database driver your application will use. Possible values are: ' . implode(', ', self::DATABASE_DRIVERS))
             ->addOption('react', null, InputOption::VALUE_NONE, 'Install the React Starter Kit')
             ->addOption('vue', null, InputOption::VALUE_NONE, 'Install the Vue Starter Kit')
             ->addOption('livewire', null, InputOption::VALUE_NONE, 'Install the Livewire Starter Kit')
@@ -72,991 +76,363 @@
             ->addOption('force', 'f', InputOption::VALUE_NONE, 'Forces install even if the directory already exists');
     }
 
-    /**
-     * Interact with the user before validating the input.
-     *
-     * @param  \Symfony\Component\Console\Input\InputInterface  $input
-     * @param  \Symfony\Component\Console\Output\OutputInterface  $output
-     * @return void
-     */
-    protected function interact(InputInterface $input, OutputInterface $output)
+    protected function interact(InputInterface $input, OutputInterface $output): void
     {
         parent::interact($input, $output);
 
         $this->configurePrompts($input, $output);
-
-        $output->write(PHP_EOL.'  <fg=red> _                               _
+        $this->displayBanner($output);
+        $this->ensureExtensionsAreAvailable();
+        $this->checkForUpdates($input, $output);
+
+        $this->promptForProjectName($input);
+        $this->verifyProjectDirectory($input);
+        $this->promptForStarterKit($input);
+        $this->promptForTestingFramework($input);
+    }
+
+    protected function execute(InputInterface $input, OutputInterface $output): int
+    {
+        try {
+            $config = $this->buildConfiguration($input, $output);
+
+            $this->projectBuilder->build($config);
+
+            $this->configureDatabase($config, $input, $output);
+            $this->initializeVersionControl($config, $input, $output);
+            $this->installTestingFramework($config, $input, $output);
+            $this->setupPackageManager($config, $input, $output);
+
+            $this->displaySuccessMessage($config, $output);
+
+            return Command::SUCCESS;
+        } catch (RuntimeException $e) {
+            $this->logger->error('Project creation failed', [
+                'exception' => $e,
+                'project' => $input->getArgument('name')
+            ]);
+
+            $output->writeln("<error>{$e->getMessage()}</error>");
+            return Command::FAILURE;
+        }
+    }
+
+    private function displayBanner(OutputInterface $output): void
+    {
+        $output->write(PHP_EOL . '  <fg=red> _                               _
   | |                             | |
   | |     __ _ _ __ __ ___   _____| |
   | |    / _` |  __/ _` \ \ / / _ \ |
   | |___| (_| | | | (_| |\ V /  __/ |
-  |______\__,_|_|  \__,_| \_/ \___|_|</>'.PHP_EOL.PHP_EOL);
-
-        $this->ensureExtensionsAreAvailable($input, $output);
-
-        $this->checkForUpdate($input, $output);
-
-        if (! $input->getArgument('name')) {
-            $input->setArgument('name', text(
-                label: 'What is the name of your project?',
-                placeholder: 'E.g. example-app',
-                required: 'The project name is required.',
-                validate: function ($value) use ($input) {
-                    if (preg_match('/[^\pL\pN\-_.]/', $value) !== 0) {
-                        return 'The name may only contain letters, numbers, dashes, underscores, and periods.';
-                    }
-
-                    if ($input->getOption('force') !== true) {
-                        try {
-                            $this->verifyApplicationDoesntExist($this->getInstallationDirectory($value));
-                        } catch (RuntimeException $e) {
-                            return 'Application already exists.';
-                        }
-                    }
-                },
+  |______\__,_|_|  \__,_| \_/ \___|_|</>' . PHP_EOL . PHP_EOL);
+    }
+
+    private function ensureExtensionsAreAvailable(): void
+    {
+        $required = ['ctype', 'filter', 'hash', 'mbstring', 'openssl', 'session', 'tokenizer'];
+        $available = get_loaded_extensions();
+        $missing = array_diff($required, $available);
+
+        if (!empty($missing)) {
+            throw new RuntimeException(
+                'The following PHP extensions are required but are not installed: ' .
+                implode(', ', $missing)
+            );
+        }
+    }
+
+    private function checkForUpdates(InputInterface $input, OutputInterface $output): void
+    {
+        try {
+            $this->versionChecker->checkAndPromptForUpdate($input, $output);
+        } catch (\Exception $e) {
+            $this->logger->warning('Version check failed', ['exception' => $e]);
+            // Continue without blocking installation
+        }
+    }
+
+    private function promptForProjectName(InputInterface $input): void
+    {
+        if ($input->getArgument('name')) {
+            return;
+        }
+
+        $input->setArgument('name', text(
+            label: 'What is the name of your project?',
+            placeholder: 'E.g. example-app',
+            required: 'The project name is required.',
+            validate: fn($value) => $this->validateProjectName($value, $input)
+        ));
+    }
+
+    private function validateProjectName(string $name, InputInterface $input): ?string
+    {
+        if (preg_match('/[^\pL\pN\-_.]/', $name) !== 0) {
+            return 'The name may only contain letters, numbers, dashes, underscores, and periods.';
+        }
+
+        if ($input->getOption('force')) {
+            return null;
+        }
+
+        $directory = $this->getInstallationDirectory($name);
+        if ($this->projectExists($directory)) {
+            return 'Application already exists.';
+        }
+
+        return null;
+    }
+
+    private function verifyProjectDirectory(InputInterface $input): void
+    {
+        if ($input->getOption('force')) {
+            $directory = $this->getInstallationDirectory($input->getArgument('name'));
+            if ($directory === '.') {
+                throw new RuntimeException('Cannot use --force option when using current directory for installation!');
+            }
+            return;
+        }
+
+        $directory = $this->getInstallationDirectory($input->getArgument('name'));
+        if ($this->projectExists($directory)) {
+            throw new RuntimeException('Application already exists!');
+        }
+    }
+
+    private function promptForStarterKit(InputInterface $input): void
+    {
+        if ($this->hasStarterKitOption($input)) {
+            return;
+        }
+
+        $kit = select(
+            label: 'Which starter kit would you like to install?',
+            options: [
+                'none' => 'None',
+                'react' => 'React',
+                'vue' => 'Vue',
+                'livewire' => 'Livewire',
+            ],
+            default: 'none',
+        );
+
+        match ($kit) {
+            'react' => $input->setOption('react', true),
+            'vue' => $input->setOption('vue', true),
+            'livewire' => $input->setOption('livewire', true),
+            default => null,
+        };
+
+        if ($this->isUsingLaravelStarterKit($input)) {
+            $this->promptForAuthentication($input);
+        }
+
+        if ($this->shouldPromptForVolt($input)) {
+            $input->setOption('livewire-class-components', !confirm(
+                label: 'Would you like to use Laravel Volt?',
+                default: true,
             ));
         }
-
-        if ($input->getOption('force') !== true) {
-            $this->verifyApplicationDoesntExist(
-                $this->getInstallationDirectory($input->getArgument('name'))
+    }
+
+    private function promptForAuthentication(InputInterface $input): void
+    {
+        $auth = select(
+            label: 'Which authentication provider do you prefer?',
+            options: [
+                'laravel' => "Laravel's built-in authentication",
+                'workos' => 'WorkOS (Requires WorkOS account)',
+                'none' => 'No authentication scaffolding',
+            ],
+            default: 'laravel',
+        );
+
+        match ($auth) {
+            'laravel' => $input->setOption('workos', false),
+            'workos' => $input->setOption('workos', true),
+            'none' => $input->setOption('no-authentication', true),
+            default => null,
+        };
+    }
+
+    private function promptForTestingFramework(InputInterface $input): void
+    {
+        if ($input->getOption('phpunit') || $input->getOption('pest')) {
+            return;
+        }
+
+        $framework = select(
+            label: 'Which testing framework do you prefer?',
+            options: ['Pest', 'PHPUnit'],
+            default: 'Pest',
+        );
+
+        $input->setOption('pest', $framework === 'Pest');
+    }
+
+    private function buildConfiguration(InputInterface $input, OutputInterface $output): ProjectConfiguration
+    {
+        $this->validateDatabaseDriver($input);
+
+        $name = rtrim($input->getArgument('name'), '/\\');
+        $directory = $this->getInstallationDirectory($name);
+
+        return new ProjectConfiguration(
+            name: $name,
+            directory: $directory,
+            version: $this->getVersion($input),
+            starterKit: $this->getStarterKit($input),
+            database: $input->getOption('database') ?? 'sqlite',
+            shouldMigrate: false, // Will be determined later
+            useGit: $input->getOption('git') || $input->getOption('github') !== false,
+            gitBranch: $input->getOption('branch') ?: $this->getDefaultBranch(),
+            useGitHub: $input->getOption('github') !== false,
+            githubOrganization: $input->getOption('organization'),
+            githubFlags: $input->getOption('github') ?: '--private',
+            usePest: $input->getOption('pest'),
+            packageManager: null, // Will be determined later
+            shouldRunPackageManager: false,
+            force: $input->getOption('force'),
+            isDev: $input->getOption('dev'),
+            isInteractive: $input->isInteractive(),
+            useLivewireClassComponents: $input->getOption('livewire-class-components'),
+            useWorkOS: $input->getOption('workos'),
+        );
+    }
+
+    private function configureDatabase(
+        ProjectConfiguration $config,
+        InputInterface $input,
+        OutputInterface $output
+    ): void {
+        if ($config->directory === '.') {
+            return;
+        }
+
+        $this->databaseConfigurator->configure($config, $input, $output);
+    }
+
+    private function initializeVersionControl(
+        ProjectConfiguration $config,
+        InputInterface $input,
+        OutputInterface $output
+    ): void {
+        if (!$config->useGit) {
+            return;
+        }
+
+        $this->gitService->initialize($config, $output);
+
+        if ($config->useGitHub) {
+            $this->githubService->createAndPush($config, $output);
+            $output->writeln('');
+        }
+    }
+
+    private function installTestingFramework(
+        ProjectConfiguration $config,
+        InputInterface $input,
+        OutputInterface $output
+    ): void {
+        if (!$config->usePest) {
+            return;
+        }
+
+        $this->pestInstaller->install($config, $input, $output);
+        $output->writeln('');
+    }
+
+    private function setupPackageManager(
+        ProjectConfiguration $config,
+        InputInterface $input,
+        OutputInterface $output
+    ): void {
+        $selection = $this->packageManagerDetector->detect($config->directory, $input);
+
+        $config->packageManager = $selection->manager;
+        $config->shouldRunPackageManager = $selection->shouldRun;
+
+        if (!$selection->shouldRun && $config->isInteractive) {
+            $config->shouldRunPackageManager = confirm(
+                label: 'Would you like to run <options=bold>' .
+                $selection->manager->installCommand() .
+                '</> and <options=bold>' .
+                $selection->manager->buildCommand() .
+                '</>?'
             );
         }
 
-        if (! $this->usingStarterKit($input)) {
-            match (select(
-                label: 'Which starter kit would you like to install?',
-                options: [
-                    'none' => 'None',
-                    'react' => 'React',
-                    'vue' => 'Vue',
-                    'livewire' => 'Livewire',
-                ],
-                default: 'none',
-            )) {
-                'react' => $input->setOption('react', true),
-                'vue' => $input->setOption('vue', true),
-                'livewire' => $input->setOption('livewire', true),
-                default => null,
-            };
-
-            if ($this->usingLaravelStarterKit($input)) {
-                match (select(
-                    label: 'Which authentication provider do you prefer?',
-                    options: [
-                        'laravel' => "Laravel's built-in authentication",
-                        'workos' => 'WorkOS (Requires WorkOS account)',
-                        'none' => 'No authentication scaffolding',
-                    ],
-                    default: 'laravel',
-                )) {
-                    'laravel' => $input->setOption('workos', false),
-                    'workos' => $input->setOption('workos', true),
-                    'none' => $input->setOption('no-authentication', true),
-                    default => null,
-                };
-            }
-
-            if ($input->getOption('livewire') &&
-                ! $input->getOption('workos') &&
-                ! $input->getOption('no-authentication')) {
-                $input->setOption('livewire-class-components', ! confirm(
-                    label: 'Would you like to use Laravel Volt?',
-                    default: true,
-                ));
-            }
-        }
-
-        if (! $input->getOption('phpunit') && ! $input->getOption('pest')) {
-            $input->setOption('pest', select(
-                label: 'Which testing framework do you prefer?',
-                options: ['Pest', 'PHPUnit'],
-                default: 'Pest',
-            ) === 'Pest');
-        }
-    }
-
-    /**
-     * Ensure that the required PHP extensions are installed.
-     *
-     * @param  \Symfony\Component\Console\Input\InputInterface  $input
-     * @param  \Symfony\Component\Console\Output\OutputInterface  $output
-     * @return void
-     *
-     * @throws \RuntimeException
-     */
-    protected function ensureExtensionsAreAvailable(InputInterface $input, OutputInterface $output): void
-    {
-        $availableExtensions = get_loaded_extensions();
-
-        $missingExtensions = collect([
-            'ctype',
-            'filter',
-            'hash',
-            'mbstring',
-            'openssl',
-            'session',
-            'tokenizer',
-        ])->reject(fn ($extension) => in_array($extension, $availableExtensions));
-
-        if ($missingExtensions->isEmpty()) {
-            return;
-        }
-
-        throw new \RuntimeException(
-            sprintf('The following PHP extensions are required but are not installed: %s', $missingExtensions->join(', ', ', and '))
+        $this->packageManagerDetector->cleanupLockFiles($config);
+
+        if ($config->shouldRunPackageManager) {
+            $this->projectBuilder->installAndBuildAssets($config, $input, $output);
+        }
+    }
+
+    private function displaySuccessMessage(ProjectConfiguration $config, OutputInterface $output): void
+    {
+        $output->writeln(
+            "  <bg=blue;fg=white> INFO </> Application ready in <options=bold>[{$config->name}]</>. " .
+            "You can start your local development using:" . PHP_EOL
         );
-    }
-
-    /**
-     * Check for newer version of the installer package.
-     *
-     * @param  \Symfony\Component\Console\Input\InputInterface  $input
-     * @param  \Symfony\Component\Console\Output\OutputInterface  $output
-     * @return void
-     */
-    protected function checkForUpdate(InputInterface $input, OutputInterface $output)
-    {
-        $package = 'laravel/installer';
-        $version = $this->getApplication()->getVersion();
-        $versionData = $this->getLatestVersionData($package);
-
-        if ($versionData === false) {
-            return;
-        }
-
-        $data = json_decode($versionData, true);
-        $latestVersion = ltrim($data['packages'][$package][0]['version'], 'v');
-
-        if (version_compare($version, $latestVersion) !== -1) {
-            return;
-        }
-
-        $output->writeln("  <bg=yellow;fg=black> WARN </> A new version of the Laravel installer is available. You have version {$version} installed, the latest version is {$latestVersion}.");
-
-        $laravelInstallerPath = (new ExecutableFinder())->find('laravel') ?? '';
-        $isHerd = str_contains($laravelInstallerPath, DIRECTORY_SEPARATOR.'Herd'.DIRECTORY_SEPARATOR);
-        // Intalled via php.new
-        $isHerdLite = str_contains($laravelInstallerPath, DIRECTORY_SEPARATOR.'herd-lite'.DIRECTORY_SEPARATOR);
-
-        if ($isHerd) {
-            $this->confirmUpdateAndContinue(
-                'To update, open <options=bold>Herd</> > <options=bold>Settings</> > <options=bold>PHP</> > <options=bold>Laravel Installer</> '
-                    .'and click the <options=bold>"Update"</> button.',
-                $input,
-                $output
+
+        $output->writeln('<fg=gray>➜</> <options=bold>cd ' . $config->name . '</>');
+
+        if (!$config->shouldRunPackageManager && $config->packageManager) {
+            $output->writeln(
+                '<fg=gray>➜</> <options=bold>' .
+                $config->packageManager->installCommand() . ' && ' .
+                $config->packageManager->buildCommand() .
+                '</>'
             );
-
-            return;
-        }
-
-        if ($isHerdLite) {
-            $message = match (PHP_OS_FAMILY) {
-                'Windows' => 'Set-ExecutionPolicy Bypass -Scope Process -Force; '
-                    .'[System.Net.ServicePointManager]::SecurityProtocol = [System.Net.ServicePointManager]::SecurityProtocol -bor 3072; '
-                    ."iex ((New-Object System.Net.WebClient).DownloadString('https://php.new/install/windows'))",
-                'Darwin' => '/bin/bash -c "$(curl -fsSL https://php.new/install/mac)"',
-                default => '/bin/bash -c "$(curl -fsSL https://php.new/install/linux)"',
-            };
-
-            $output->writeln('');
-            $output->writeln('  To update, run the following command in your terminal:');
-
-            $this->confirmUpdateAndContinue($message, $input, $output);
-
-            return;
-        }
-
-        if (confirm(label: 'Would you like to update now?')) {
-            $this->runCommands(['composer global update laravel/installer'], $input, $output);
-            $this->proxyLaravelNew($input, $output);
-        }
-    }
-
-    /**
-     * Allow the user to update the Laravel Installer and continue.
-     *
-     * @param  string  $message
-     * @param  \Symfony\Component\Console\Input\InputInterface  $input
-     * @param  \Symfony\Component\Console\Output\OutputInterface  $output
-     * @return void
-     */
-    protected function confirmUpdateAndContinue(string $message, InputInterface $input, OutputInterface $output): void
-    {
+        }
+
+        if ($this->isParkedOnHerdOrValet($config->directory)) {
+            $url = $this->generateAppUrl($config->name, $config->directory);
+            $output->writeln('<fg=gray>➜</> Open: <options=bold;href=' . $url . '>' . $url . '</>');
+        } else {
+            $output->writeln('<fg=gray>➜</> <options=bold>composer run dev</>');
+        }
+
         $output->writeln('');
-        $output->writeln("  {$message}");
-
-        $updated = confirm(
-            label: 'Would you like to update now?',
-            yes: 'I have updated',
-            no: 'Not now',
-        );
-
-        if (! $updated) {
-            return;
-        }
-
-        $this->proxyLaravelNew($input, $output);
-    }
-
-    /**
-     * Proxy the command to the globally installed Laravel Installer.
-     *
-     * @param  \Symfony\Component\Console\Input\InputInterface  $input
-     * @param  \Symfony\Component\Console\Output\OutputInterface  $output
-     * @return void
-     */
-    protected function proxyLaravelNew(InputInterface $input, OutputInterface $output): void
-    {
+        $output->writeln('  New to Laravel? Check out our <href=https://laravel.com/docs/installation#next-steps>documentation</>. <options=bold>Build something amazing!</>');
         $output->writeln('');
-        $this->runCommands(['laravel '.$input], $input, $output, workingPath: getcwd());
-        exit;
-    }
-
-    /**
-     * Get the latest version of the installer package from Packagist.
-     *
-     * @param  string  $package
-     * @return string|false
-     */
-    protected function getLatestVersionData(string $package): string|false
-    {
-        $packagePrefix = str_replace('/', '-', $package);
-        $cachedPath = join_paths(sys_get_temp_dir(), $packagePrefix.'-version-check.json');
-        $lastModifiedPath = join_paths(sys_get_temp_dir(), $packagePrefix.'-last-modified');
-
-        $cacheExists = file_exists($cachedPath);
-        $lastModifiedExists = file_exists($lastModifiedPath);
-
-        $cacheLastWrittenAt = $cacheExists ? filemtime($cachedPath) : 0;
-        $lastModifiedResponse = $lastModifiedExists ? file_get_contents($lastModifiedPath) : null;
-
-        if ($cacheLastWrittenAt > time() - 86400) {
-            // Cache is less than 24 hours old, use it
-            return file_get_contents($cachedPath);
-        }
-
-        $curl = curl_init();
-
-        $headers = ['User-Agent: Laravel Installer'];
-
-        if ($lastModifiedResponse) {
-            $headers[] = "If-Modified-Since: {$lastModifiedResponse}";
-        }
-
-        curl_setopt_array($curl, [
-            CURLOPT_URL => "https://repo.packagist.org/p2/{$package}.json",
-            CURLOPT_RETURNTRANSFER => true,
-            CURLOPT_HEADER => true,
-            CURLOPT_HTTPHEADER => $headers,
-            CURLOPT_TIMEOUT => 3,
-            CURLOPT_FOLLOWLOCATION => true,
-            CURLOPT_SSL_VERIFYPEER => true,
-        ]);
-
-        try {
-            $response = curl_exec($curl);
-            $httpCode = curl_getinfo($curl, CURLINFO_HTTP_CODE);
-            $headerSize = curl_getinfo($curl, CURLINFO_HEADER_SIZE);
-            $error = curl_error($curl);
-            curl_close($curl);
-        } catch (Throwable $e) {
-            return false;
-        }
-
-        if ($error) {
-            return false;
-        }
-
-        $responseHeaders = substr($response, 0, $headerSize);
-        $result = substr($response, $headerSize);
-
-        $lastModifiedFromResponse = null;
-
-        if (preg_match('/^Last-Modified:\s*(.+)$/mi', $responseHeaders, $matches)) {
-            $lastModifiedFromResponse = trim($matches[1]);
-        }
-
-        file_put_contents($lastModifiedPath, $lastModifiedFromResponse);
-
-        if ($httpCode === 304 && $cacheExists) {
-            touch($cachedPath);
-
-            return file_get_contents($cachedPath);
-        }
-
-        if ($httpCode === 200 && $result !== false) {
-            file_put_contents($cachedPath, $result);
-
-            return $result;
-        }
-
-        return ($cacheExists) ? file_get_contents($cachedPath) : false;
-    }
-
-    /**
-     * Execute the command.
-     *
-     * @param  \Symfony\Component\Console\Input\InputInterface  $input
-     * @param  \Symfony\Component\Console\Output\OutputInterface  $output
-     * @return int
-     */
-    protected function execute(InputInterface $input, OutputInterface $output): int
-    {
-        $this->validateDatabaseOption($input);
-
-        $name = rtrim($input->getArgument('name'), '/\\');
-
-        $directory = $this->getInstallationDirectory($name);
-
-        $this->composer = new Composer(new Filesystem(), $directory);
-
-        $version = $this->getVersion($input);
-
-        if (! $input->getOption('force')) {
-            $this->verifyApplicationDoesntExist($directory);
-        }
-
-        if ($input->getOption('force') && $directory === '.') {
-            throw new RuntimeException('Cannot use --force option when using current directory for installation!');
-        }
-
-        $composer = $this->findComposer();
-        $phpBinary = $this->phpBinary();
-
-        $createProjectCommand = $composer." create-project laravel/laravel \"$directory\" $version --remove-vcs --prefer-dist --no-scripts";
-
-        $starterKit = $this->getStarterKit($input);
-
-        if ($starterKit) {
-            $createProjectCommand = $composer." create-project {$starterKit} \"{$directory}\" --stability=dev";
-
-            if ($this->usingLaravelStarterKit($input) && $input->getOption('livewire-class-components')) {
-                $createProjectCommand = str_replace(" {$starterKit} ", " {$starterKit}:dev-components ", $createProjectCommand);
-            }
-
-            if ($this->usingLaravelStarterKit($input) && $input->getOption('workos')) {
-                $createProjectCommand = str_replace(" {$starterKit} ", " {$starterKit}:dev-workos ", $createProjectCommand);
-            }
-
-            if (! $this->usingLaravelStarterKit($input) && str_contains($starterKit, '://')) {
-                $createProjectCommand = 'npx tiged@latest '.$starterKit.' "'.$directory.'" && cd "'.$directory.'" && composer install';
-            }
-        }
-
-        $commands = [
-            $createProjectCommand,
-            $composer." run post-root-package-install -d \"$directory\"",
-            $phpBinary." \"$directory/artisan\" key:generate --ansi",
-        ];
-
-        if ($directory != '.' && $input->getOption('force')) {
-            if (PHP_OS_FAMILY == 'Windows') {
-                array_unshift($commands, "(if exist \"$directory\" rd /s /q \"$directory\")");
-            } else {
-                array_unshift($commands, "rm -rf \"$directory\"");
-            }
-        }
-
-        if (PHP_OS_FAMILY != 'Windows') {
-            $commands[] = "chmod 755 \"$directory/artisan\"";
-        }
-
-        if (($process = $this->runCommands($commands, $input, $output))->isSuccessful()) {
-            if ($name !== '.') {
-                $this->replaceInFile(
-                    'APP_URL=http://localhost',
-                    'APP_URL='.$this->generateAppUrl($name, $directory),
-                    $directory.'/.env'
-                );
-
-                [$database, $migrate] = $this->promptForDatabaseOptions($directory, $input);
-
-                $this->configureDefaultDatabaseConnection($directory, $database, $name);
-
-                if ($migrate) {
-                    if ($database === 'sqlite') {
-                        touch($directory.'/database/database.sqlite');
-                    }
-
-                    $commands = [
-                        trim(sprintf(
-                            $this->phpBinary().' artisan migrate %s',
-                            ! $input->isInteractive() ? '--no-interaction' : '',
-                        )),
-                    ];
-
-                    $this->runCommands($commands, $input, $output, workingPath: $directory);
-                }
-            }
-
-            if ($input->getOption('git') || $input->getOption('github') !== false) {
-                $this->createRepository($directory, $input, $output);
-            }
-
-            if ($input->getOption('pest')) {
-                $this->installPest($directory, $input, $output);
-            }
-
-            if ($input->getOption('github') !== false) {
-                $this->pushToGitHub($name, $directory, $input, $output);
-                $output->writeln('');
-            }
-
-            [$packageManager, $runPackageManager] = $this->determinePackageManager($directory, $input);
-
-            $this->configureComposerScripts($packageManager);
-
-            if ($input->getOption('pest')) {
-                $output->writeln('');
-            }
-
-<<<<<<< HEAD
-            $packageInstall = 'npm install';
-            $packageBuild = 'npm run build';
-
-            if (file_exists($directory.'/pnpm-lock.yaml')) {
-                $packageInstall = 'pnpm install';
-                $packageBuild = 'pnpm run build';
-            }
-
-            if (file_exists($directory.'/yarn.lock')) {
-                $packageInstall = 'yarn install';
-                $packageBuild = 'yarn run build';
-            }
-
-            if (file_exists($directory.'/bun.lock')) {
-                $packageInstall = 'bun install';
-                $packageBuild = 'bun run build';
-            }
-
-            $runNpm = $input->getOption('npm');
-
-            if (! $input->getOption('npm') && $input->isInteractive()) {
-                $runNpm = confirm(
-                    label: 'Would you like to run <options=bold>{$packageInstall}</> and <options=bold>{$packageBuild}</>?'
-                );
-=======
-            if (! $runPackageManager && $input->isInteractive()) {
-                $runPackageManager = confirm(
-                    label: 'Would you like to run <options=bold>'.$packageManager->installCommand().'</> and <options=bold>'.$packageManager->buildCommand().'</>?'
-                );
-            }
-
-            foreach (NodePackageManager::allLockFiles() as $lockFile) {
-                if (! in_array($lockFile, $packageManager->lockFiles()) && file_exists($directory.'/'.$lockFile)) {
-                    (new Filesystem())->delete($directory.'/'.$lockFile);
-                }
->>>>>>> 7094e658
-            }
-
-            if ($runPackageManager) {
-                $this->runCommands([$packageManager->installCommand(), $packageManager->buildCommand()], $input, $output, workingPath: $directory);
-            }
-
-            $output->writeln("  <bg=blue;fg=white> INFO </> Application ready in <options=bold>[{$name}]</>. You can start your local development using:".PHP_EOL);
-            $output->writeln('<fg=gray>➜</> <options=bold>cd '.$name.'</>');
-
-<<<<<<< HEAD
-            if (! $runNpm) {
-                $output->writeln('<fg=gray>➜</> <options=bold>{$packageInstall} && {$packageBuild}</>');
-=======
-            if (! $runPackageManager) {
-                $output->writeln('<fg=gray>➜</> <options=bold>'.$packageManager->installCommand().' && '.$packageManager->buildCommand().'</>');
->>>>>>> 7094e658
-            }
-
-            if ($this->isParkedOnHerdOrValet($directory)) {
-                $url = $this->generateAppUrl($name, $directory);
-                $output->writeln('<fg=gray>➜</> Open: <options=bold;href='.$url.'>'.$url.'</>');
-            } else {
-                $output->writeln('<fg=gray>➜</> <options=bold>composer run dev</>');
-            }
-
-            $output->writeln('');
-            $output->writeln('  New to Laravel? Check out our <href=https://laravel.com/docs/installation#next-steps>documentation</>. <options=bold>Build something amazing!</>');
-            $output->writeln('');
-        }
-
-        return $process->getExitCode();
-    }
-
-    /**
-     * Determine the Node package manager to use.
-     *
-     * @param  string  $directory
-     * @param  \Symfony\Component\Console\Input\InputInterface  $input
-     * @return array{NodePackageManager, bool}
-     */
-    protected function determinePackageManager(string $directory, InputInterface $input): array
-    {
-        // If they passed a specific flag, respect the user's choice...
-        if ($input->getOption('pnpm')) {
-            return [NodePackageManager::PNPM, true];
-        }
-
-        if ($input->getOption('bun')) {
-            return [NodePackageManager::BUN, true];
-        }
-
-        if ($input->getOption('yarn')) {
-            return [NodePackageManager::YARN, true];
-        }
-
-        if ($input->getOption('npm')) {
-            return [NodePackageManager::NPM, true];
-        }
-
-        // Check for an existing lock file to determine the package manager...
-        foreach (NodePackageManager::cases() as $packageManager) {
-            if ($packageManager === NodePackageManager::NPM) {
-                continue;
-            }
-
-            foreach ($packageManager->lockFiles() as $lockFile) {
-                if (file_exists($directory.'/'.$lockFile)) {
-                    return [$packageManager, false];
-                }
-            }
-        }
-
-        return [NodePackageManager::NPM, false];
-    }
-
-    /**
-     * Return the local machine's default Git branch if set or default to `main`.
-     *
-     * @return string
-     */
-    protected function defaultBranch()
-    {
-        $process = new Process(['git', 'config', '--global', 'init.defaultBranch']);
-
-        $process->run();
-
-        $output = trim($process->getOutput());
-
-        return $process->isSuccessful() && $output ? $output : 'main';
-    }
-
-    /**
-     * Configure the default database connection.
-     *
-     * @param  string  $directory
-     * @param  string  $database
-     * @param  string  $name
-     * @return void
-     */
-    protected function configureDefaultDatabaseConnection(string $directory, string $database, string $name)
-    {
-        $this->pregReplaceInFile(
-            '/DB_CONNECTION=.*/',
-            'DB_CONNECTION='.$database,
-            $directory.'/.env'
-        );
-
-        $this->pregReplaceInFile(
-            '/DB_CONNECTION=.*/',
-            'DB_CONNECTION='.$database,
-            $directory.'/.env.example'
-        );
-
-        if ($database === 'sqlite') {
-            $environment = file_get_contents($directory.'/.env');
-
-            // If database options aren't commented, comment them for SQLite...
-            if (! str_contains($environment, '# DB_HOST=127.0.0.1')) {
-                $this->commentDatabaseConfigurationForSqlite($directory);
-
-                return;
-            }
-
-            return;
-        }
-
-        // Any commented database configuration options should be uncommented when not on SQLite...
-        $this->uncommentDatabaseConfiguration($directory);
-
-        $defaultPorts = [
-            'pgsql' => '5432',
-            'sqlsrv' => '1433',
-        ];
-
-        if (isset($defaultPorts[$database])) {
-            $this->replaceInFile(
-                'DB_PORT=3306',
-                'DB_PORT='.$defaultPorts[$database],
-                $directory.'/.env'
-            );
-
-            $this->replaceInFile(
-                'DB_PORT=3306',
-                'DB_PORT='.$defaultPorts[$database],
-                $directory.'/.env.example'
-            );
-        }
-
-        $this->replaceInFile(
-            'DB_DATABASE=laravel',
-            'DB_DATABASE='.str_replace('-', '_', strtolower($name)),
-            $directory.'/.env'
-        );
-
-        $this->replaceInFile(
-            'DB_DATABASE=laravel',
-            'DB_DATABASE='.str_replace('-', '_', strtolower($name)),
-            $directory.'/.env.example'
-        );
-    }
-
-    /**
-     * Determine if the application is using Laravel 11 or newer.
-     *
-     * @param  string  $directory
-     * @return bool
-     */
-    public function usingLaravelVersionOrNewer(int $usingVersion, string $directory): bool
-    {
-        $version = json_decode(file_get_contents($directory.'/composer.json'), true)['require']['laravel/framework'];
-        $version = str_replace('^', '', $version);
-        $version = explode('.', $version)[0];
-
-        return $version >= $usingVersion;
-    }
-
-    /**
-     * Comment the irrelevant database configuration entries for SQLite applications.
-     *
-     * @param  string  $directory
-     * @return void
-     */
-    protected function commentDatabaseConfigurationForSqlite(string $directory): void
-    {
-        $defaults = [
-            'DB_HOST=127.0.0.1',
-            'DB_PORT=3306',
-            'DB_DATABASE=laravel',
-            'DB_USERNAME=root',
-            'DB_PASSWORD=',
-        ];
-
-        $this->replaceInFile(
-            $defaults,
-            collect($defaults)->map(fn ($default) => "# {$default}")->all(),
-            $directory.'/.env'
-        );
-
-        $this->replaceInFile(
-            $defaults,
-            collect($defaults)->map(fn ($default) => "# {$default}")->all(),
-            $directory.'/.env.example'
-        );
-    }
-
-    /**
-     * Uncomment the relevant database configuration entries for non SQLite applications.
-     *
-     * @param  string  $directory
-     * @return void
-     */
-    protected function uncommentDatabaseConfiguration(string $directory)
-    {
-        $defaults = [
-            '# DB_HOST=127.0.0.1',
-            '# DB_PORT=3306',
-            '# DB_DATABASE=laravel',
-            '# DB_USERNAME=root',
-            '# DB_PASSWORD=',
-        ];
-
-        $this->replaceInFile(
-            $defaults,
-            collect($defaults)->map(fn ($default) => substr($default, 2))->all(),
-            $directory.'/.env'
-        );
-
-        $this->replaceInFile(
-            $defaults,
-            collect($defaults)->map(fn ($default) => substr($default, 2))->all(),
-            $directory.'/.env.example'
-        );
-    }
-
-    /**
-     * Determine the default database connection.
-     *
-     * @param  string  $directory
-     * @param  \Symfony\Component\Console\Input\InputInterface  $input
-     * @return array
-     */
-    protected function promptForDatabaseOptions(string $directory, InputInterface $input)
-    {
-        $defaultDatabase = collect(
-            $databaseOptions = $this->databaseOptions()
-        )->keys()->first();
-
-        if (! $input->getOption('database') && $this->usingStarterKit($input)) {
-            // Starter kits will already be migrated in post composer create-project command...
-            $migrate = false;
-
-            $input->setOption('database', 'sqlite');
-        }
-
-        if (! $input->getOption('database') && $input->isInteractive()) {
-            $input->setOption('database', select(
-                label: 'Which database will your application use?',
-                options: $databaseOptions,
-                default: $defaultDatabase,
-            ));
-
-            if ($input->getOption('database') !== 'sqlite') {
-                $migrate = confirm(
-                    label: 'Default database updated. Would you like to run the default database migrations?'
-                );
-            } else {
-                $migrate = true;
-            }
-        }
-
-        return [$input->getOption('database') ?? $defaultDatabase, $migrate ?? $input->hasOption('database')];
-    }
-
-    /**
-     * Get the available database options.
-     *
-     * @return array
-     */
-    protected function databaseOptions(): array
-    {
-        return collect([
-            'sqlite' => ['SQLite', extension_loaded('pdo_sqlite')],
-            'mysql' => ['MySQL', extension_loaded('pdo_mysql')],
-            'mariadb' => ['MariaDB', extension_loaded('pdo_mysql')],
-            'pgsql' => ['PostgreSQL', extension_loaded('pdo_pgsql')],
-            'sqlsrv' => ['SQL Server', extension_loaded('pdo_sqlsrv')],
-        ])
-            ->sortBy(fn ($database) => $database[1] ? 0 : 1)
-            ->map(fn ($database) => $database[0].($database[1] ? '' : ' (Missing PDO extension)'))
-            ->all();
-    }
-
-    /**
-     * Validate the database driver input.
-     *
-     * @param  \Symfony\Components\Console\Input\InputInterface  $input
-     */
-    protected function validateDatabaseOption(InputInterface $input)
-    {
-        if ($input->getOption('database') && ! in_array($input->getOption('database'), self::DATABASE_DRIVERS)) {
-            throw new \InvalidArgumentException("Invalid database driver [{$input->getOption('database')}]. Possible values are: ".implode(', ', self::DATABASE_DRIVERS).'.');
-        }
-    }
-
-    /**
-     * Install Pest into the application.
-     *
-     * @param  \Symfony\Component\Console\Input\InputInterface  $input
-     * @param  \Symfony\Component\Console\Output\OutputInterface  $output
-     * @return void
-     */
-    protected function installPest(string $directory, InputInterface $input, OutputInterface $output)
-    {
-        $composerBinary = $this->findComposer();
-
-        $commands = [
-            $composerBinary.' remove phpunit/phpunit --dev --no-update',
-            $composerBinary.' require pestphp/pest pestphp/pest-plugin-laravel --no-update --dev',
-            $composerBinary.' update',
-            $this->phpBinary().' ./vendor/bin/pest --init',
-        ];
-
-        $commands[] = $composerBinary.' require pestphp/pest-plugin-drift --dev';
-        $commands[] = $this->phpBinary().' ./vendor/bin/pest --drift';
-        $commands[] = $composerBinary.' remove pestphp/pest-plugin-drift --dev';
-
-        $this->runCommands($commands, $input, $output, workingPath: $directory, env: [
-            'PEST_NO_SUPPORT' => 'true',
-        ]);
-
-        if ($this->usingStarterKit($input)) {
-            $this->replaceInFile(
-                './vendor/bin/phpunit',
-                './vendor/bin/pest',
-                $directory.'/.github/workflows/tests.yml',
-            );
-
-            $contents = file_get_contents("$directory/tests/Pest.php");
-
-            $contents = str_replace(
-                " // ->use(Illuminate\Foundation\Testing\RefreshDatabase::class)",
-                "    ->use(Illuminate\Foundation\Testing\RefreshDatabase::class)",
-                $contents,
-            );
-
-            file_put_contents("$directory/tests/Pest.php", $contents);
-
-            $directoryIterator = new RecursiveIteratorIterator(new RecursiveDirectoryIterator("$directory/tests"));
-
-            foreach ($directoryIterator as $testFile) {
-                if ($testFile->isDir()) {
-                    continue;
-                }
-
-                $contents = file_get_contents($testFile);
-
-                file_put_contents(
-                    $testFile,
-                    str_replace("\n\nuses(\Illuminate\Foundation\Testing\RefreshDatabase::class);", '', $contents),
-                );
-            }
-        }
-
-        $this->commitChanges('Install Pest', $directory, $input, $output);
-    }
-
-    /**
-     * Create a Git repository and commit the base Laravel skeleton.
-     *
-     * @param  string  $directory
-     * @param  \Symfony\Component\Console\Input\InputInterface  $input
-     * @param  \Symfony\Component\Console\Output\OutputInterface  $output
-     * @return void
-     */
-    protected function createRepository(string $directory, InputInterface $input, OutputInterface $output)
-    {
-        $branch = $input->getOption('branch') ?: $this->defaultBranch();
-
-        $commands = [
-            'git init -q',
-            'git add .',
-            'git commit -q -m "Set up a fresh Laravel app"',
-            "git branch -M {$branch}",
-        ];
-
-        $this->runCommands($commands, $input, $output, workingPath: $directory);
-    }
-
-    /**
-     * Commit any changes in the current working directory.
-     *
-     * @param  string  $message
-     * @param  string  $directory
-     * @param  \Symfony\Component\Console\Input\InputInterface  $input
-     * @param  \Symfony\Component\Console\Output\OutputInterface  $output
-     * @return void
-     */
-    protected function commitChanges(string $message, string $directory, InputInterface $input, OutputInterface $output)
-    {
-        if (! $input->getOption('git') && $input->getOption('github') === false) {
-            return;
-        }
-
-        $commands = [
-            'git add .',
-            "git commit -q -m \"$message\"",
-        ];
-
-        $this->runCommands($commands, $input, $output, workingPath: $directory);
-    }
-
-    /**
-     * Create a GitHub repository and push the git log to it.
-     *
-     * @param  string  $name
-     * @param  string  $directory
-     * @param  \Symfony\Component\Console\Input\InputInterface  $input
-     * @param  \Symfony\Component\Console\Output\OutputInterface  $output
-     * @return void
-     */
-    protected function pushToGitHub(string $name, string $directory, InputInterface $input, OutputInterface $output)
-    {
-        $process = new Process(['gh', 'auth', 'status']);
-        $process->run();
-
-        if (! $process->isSuccessful()) {
-            $output->writeln('  <bg=yellow;fg=black> WARN </> Make sure the "gh" CLI tool is installed and that you\'re authenticated to GitHub. Skipping...'.PHP_EOL);
-
-            return;
-        }
-
-        $name = $input->getOption('organization') ? $input->getOption('organization')."/$name" : $name;
-        $flags = $input->getOption('github') ?: '--private';
-
-        $commands = [
-            "gh repo create {$name} --source=. --push {$flags}",
-        ];
-
-        $this->runCommands($commands, $input, $output, workingPath: $directory, env: ['GIT_TERMINAL_PROMPT' => 0]);
-    }
-
-    /**
-     * Configure the Composer scripts for the selected package manager.
-     *
-     * @param  NodePackageManager  $packageManager
-     * @return void
-     */
-    protected function configureComposerScripts(NodePackageManager $packageManager): void
-    {
-        $this->composer->modify(function (array $content) use ($packageManager) {
-            if (windows_os()) {
-                $content['scripts']['dev'] = [
-                    'Composer\\Config::disableProcessTimeout',
-                    "npx concurrently -c \"#93c5fd,#c4b5fd,#fdba74\" \"php artisan serve\" \"php artisan queue:listen --tries=1\" \"npm run dev\" --names='server,queue,vite'",
-                ];
-            }
-
-            foreach (['dev', 'dev:ssr', 'setup'] as $scriptKey) {
-                if (array_key_exists($scriptKey, $content['scripts'])) {
-                    $content['scripts'][$scriptKey] = str_replace(
-                        ['npm', 'npx', 'ppnpm'],
-                        [$packageManager->value, $packageManager->runLocalOrRemoteCommand(), 'pnpm'],
-                        $content['scripts'][$scriptKey],
-                    );
-                }
-            }
-
-            return $content;
-        });
-    }
-
-    /**
-     * Verify that the application does not already exist.
-     *
-     * @param  string  $directory
-     * @return void
-     */
-    protected function verifyApplicationDoesntExist($directory)
-    {
-        if ((is_dir($directory) || is_file($directory)) && $directory != getcwd()) {
-            throw new RuntimeException('Application already exists!');
-        }
-    }
-
-    /**
-     * Generate a valid APP_URL for the given application name.
-     *
-     * @param  string  $name
-     * @param  string  $directory
-     * @return string
-     */
-    protected function generateAppUrl($name, $directory)
-    {
-        if (! $this->isParkedOnHerdOrValet($directory)) {
-            return 'http://localhost:8000';
-        }
-
-        $hostname = mb_strtolower($name).'.'.$this->getTld();
-
-        return $this->canResolveHostname($hostname) ? 'http://'.$hostname : 'http://localhost';
-    }
-
-    /**
-     * Get the starter kit repository, if any.
-     *
-     * @param  \Symfony\Component\Console\Input\InputInterface  $input
-     * @return string|null
-     */
-    protected function getStarterKit(InputInterface $input): ?string
+    }
+
+    // Helper methods
+
+    private function getDefaultBranch(): string
+    {
+        return $this->gitService->getDefaultBranch();
+    }
+
+    private function projectExists(string $directory): bool
+    {
+        return (is_dir($directory) || is_file($directory)) && $directory !== getcwd();
+    }
+
+    private function hasStarterKitOption(InputInterface $input): bool
+    {
+        return $input->getOption('react')
+            || $input->getOption('vue')
+            || $input->getOption('livewire')
+            || $input->getOption('using');
+    }
+
+    private function isUsingLaravelStarterKit(InputInterface $input): bool
+    {
+        $kit = $this->getStarterKit($input);
+        return $kit && str_starts_with($kit, 'laravel/');
+    }
+
+    private function shouldPromptForVolt(InputInterface $input): bool
+    {
+        return $input->getOption('livewire')
+            && !$input->getOption('workos')
+            && !$input->getOption('no-authentication');
+    }
+
+    private function getStarterKit(InputInterface $input): ?string
     {
         if ($input->getOption('no-authentication')) {
             return match (true) {
@@ -1075,208 +451,48 @@
         };
     }
 
-    /**
-     * Determine if a Laravel first-party starter kit has been chosen.
-     *
-     * @param  \Symfony\Component\Console\Input\InputInterface  $input
-     * @return bool
-     */
-    protected function usingLaravelStarterKit(InputInterface $input): bool
-    {
-        return $this->usingStarterKit($input) &&
-               str_starts_with($this->getStarterKit($input), 'laravel/');
-    }
-
-    /**
-     * Determine if a starter kit is being used.
-     *
-     * @param  \Symfony\Component\Console\Input\InputInterface  $input
-     * @return bool
-     */
-    protected function usingStarterKit(InputInterface $input)
-    {
-        return $input->getOption('react') || $input->getOption('vue') || $input->getOption('livewire') || $input->getOption('using');
-    }
-
-    /**
-     * Get the TLD for the application.
-     *
-     * @return string
-     */
-    protected function getTld()
+    private function validateDatabaseDriver(InputInterface $input): void
+    {
+        $database = $input->getOption('database');
+
+        if ($database && !in_array($database, self::DATABASE_DRIVERS, true)) {
+            throw new \InvalidArgumentException(
+                "Invalid database driver [{$database}]. Possible values are: " .
+                implode(', ', self::DATABASE_DRIVERS) . '.'
+            );
+        }
+    }
+
+    private function getInstallationDirectory(string $name): string
+    {
+        return $name !== '.' ? getcwd() . '/' . $name : '.';
+    }
+
+    private function getVersion(InputInterface $input): string
+    {
+        return $input->getOption('dev') ? 'dev-master' : '';
+    }
+
+    private function generateAppUrl(string $name, string $directory): string
+    {
+        if (!$this->isParkedOnHerdOrValet($directory)) {
+            return 'http://localhost:8000';
+        }
+
+        $hostname = mb_strtolower($name) . '.' . $this->getTld();
+
+        return $this->canResolveHostname($hostname)
+            ? 'http://' . $hostname
+            : 'http://localhost';
+    }
+
+    private function getTld(): string
     {
         return $this->runOnValetOrHerd('tld') ?: 'test';
     }
 
-    /**
-     * Determine whether the given hostname is resolvable.
-     *
-     * @param  string  $hostname
-     * @return bool
-     */
-    protected function canResolveHostname($hostname)
-    {
-        return gethostbyname($hostname.'.') !== $hostname.'.';
-    }
-
-    /**
-     * Get the installation directory.
-     *
-     * @param  string  $name
-     * @return string
-     */
-    protected function getInstallationDirectory(string $name)
-    {
-        return $name !== '.' ? getcwd().'/'.$name : '.';
-    }
-
-    /**
-     * Get the version that should be downloaded.
-     *
-     * @param  \Symfony\Component\Console\Input\InputInterface  $input
-     * @return string
-     */
-    protected function getVersion(InputInterface $input)
-    {
-        if ($input->getOption('dev')) {
-            return 'dev-master';
-        }
-
-        return '';
-    }
-
-    /**
-     * Get the composer command for the environment.
-     *
-     * @return string
-     */
-    protected function findComposer()
-    {
-        return implode(' ', $this->composer->findComposer());
-    }
-
-    /**
-     * Get the path to the appropriate PHP binary.
-     *
-     * @return string
-     */
-    protected function phpBinary()
-    {
-        $phpBinary = function_exists('Illuminate\Support\php_binary')
-            ? \Illuminate\Support\php_binary()
-            : (new PhpExecutableFinder)->find(false);
-
-        return $phpBinary !== false
-            ? ProcessUtils::escapeArgument($phpBinary)
-            : 'php';
-    }
-
-    /**
-     * Run the given commands.
-     *
-     * @param  array  $commands
-     * @param  \Symfony\Component\Console\Input\InputInterface  $input
-     * @param  \Symfony\Component\Console\Output\OutputInterface  $output
-     * @param  string|null  $workingPath
-     * @param  array  $env
-     * @return \Symfony\Component\Process\Process
-     */
-    protected function runCommands($commands, InputInterface $input, OutputInterface $output, ?string $workingPath = null, array $env = [])
-    {
-        if (! $output->isDecorated()) {
-            $commands = array_map(function ($value) {
-                if (Str::startsWith($value, ['chmod', 'rm', 'git', $this->phpBinary().' ./vendor/bin/pest'])) {
-                    return $value;
-                }
-
-                return $value.' --no-ansi';
-            }, $commands);
-        }
-
-        if ($input->getOption('quiet')) {
-            $commands = array_map(function ($value) {
-                if (Str::startsWith($value, ['chmod', 'rm', 'git', $this->phpBinary().' ./vendor/bin/pest'])) {
-                    return $value;
-                }
-
-                return $value.' --quiet';
-            }, $commands);
-        }
-
-        $process = Process::fromShellCommandline(implode(' && ', $commands), $workingPath, $env, null, null);
-
-        if (Process::isTtySupported()) {
-            try {
-                $process->setTty(true);
-            } catch (RuntimeException $e) {
-                $output->writeln('  <bg=yellow;fg=black> WARN </> '.$e->getMessage().PHP_EOL);
-            }
-        }
-
-        $process->run(function ($type, $line) use ($output) {
-            $output->write('    '.$line);
-        });
-
-        return $process;
-    }
-
-    /**
-     * Replace the given file.
-     *
-     * @param  string  $replace
-     * @param  string  $file
-     * @return void
-     */
-    protected function replaceFile(string $replace, string $file)
-    {
-        $stubs = dirname(__DIR__).'/stubs';
-
-        file_put_contents(
-            $file,
-            file_get_contents("$stubs/$replace"),
-        );
-    }
-
-    /**
-     * Replace the given string in the given file.
-     *
-     * @param  string|array  $search
-     * @param  string|array  $replace
-     * @param  string  $file
-     * @return void
-     */
-    protected function replaceInFile(string|array $search, string|array $replace, string $file)
-    {
-        file_put_contents(
-            $file,
-            str_replace($search, $replace, file_get_contents($file))
-        );
-    }
-
-    /**
-     * Replace the given string in the given file using regular expressions.
-     *
-     * @param  string|array  $search
-     * @param  string|array  $replace
-     * @param  string  $file
-     * @return void
-     */
-    protected function pregReplaceInFile(string $pattern, string $replace, string $file)
-    {
-        file_put_contents(
-            $file,
-            preg_replace($pattern, $replace, file_get_contents($file))
-        );
-    }
-
-    /**
-     * Delete the given file.
-     *
-     * @param  string  $file
-     * @return void
-     */
-    protected function deleteFile(string $file)
-    {
-        unlink($file);
+    private function canResolveHostname(string $hostname): bool
+    {
+        return gethostbyname($hostname . '.') !== $hostname . '.';
     }
 }